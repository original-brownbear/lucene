package org.apache.lucene.index;

/**
 * Licensed to the Apache Software Foundation (ASF) under one or more
 * contributor license agreements.  See the NOTICE file distributed with
 * this work for additional information regarding copyright ownership.
 * The ASF licenses this file to You under the Apache License, Version 2.0
 * (the "License"); you may not use this file except in compliance with
 * the License.  You may obtain a copy of the License at
 *
 *     http://www.apache.org/licenses/LICENSE-2.0
 *
 * Unless required by applicable law or agreed to in writing, software
 * distributed under the License is distributed on an "AS IS" BASIS,
 * WITHOUT WARRANTIES OR CONDITIONS OF ANY KIND, either express or implied.
 * See the License for the specific language governing permissions and
 * limitations under the License.
 */
import java.io.IOException;
import java.util.ArrayList;
import java.util.Arrays;
import java.util.IdentityHashMap;
import java.util.Map;
import java.util.Set;

import org.apache.lucene.index.codecs.Codec;
import org.apache.lucene.index.codecs.CodecProvider;
import org.apache.lucene.store.Directory;
import org.apache.lucene.store.IndexInput;
import org.apache.lucene.store.IndexOutput;

/**
 * SegmentCodecs maintains an ordered list of distinct codecs used within a
 * segment. Within a segment on codec is used to write multiple fields while
 * each field could be written by a different codec. To enable codecs per field
 * within a single segment we need to record the distinct codecs and map them to
 * each field present in the segment. SegmentCodecs is created together with
 * {@link SegmentWriteState} for each flush and is maintained in the
 * corresponding {@link SegmentInfo} until it is committed.
 * <p>
 * During indexing {@link FieldInfos} uses {@link SegmentCodecsBuilder} to incrementally
 * build the {@link SegmentCodecs} mapping. Once a segment is flushed
 * DocumentsWriter creates a {@link SegmentCodecs} instance from
 * {@link FieldInfos#buildSegmentCodecs(boolean)} The {@link FieldInfo#codecId}
 * assigned by {@link SegmentCodecsBuilder} refers to the codecs ordinal
 * maintained inside {@link SegmentCodecs}. This ord is later used to get the
 * right codec when the segment is opened in a reader.The {@link Codec} returned
 * from {@link SegmentCodecs#codec()} in turn uses {@link SegmentCodecs}
 * internal structure to select and initialize the right codec for a fields when
 * it is written.
 * <p>
 * Once a flush succeeded the {@link SegmentCodecs} is maintained inside the
 * {@link SegmentInfo} for the flushed segment it was created for.
 * {@link SegmentInfo} writes the name of each codec in {@link SegmentCodecs}
 * for each segment and maintains the order. Later if a segment is opened by a
 * reader this mapping is deserialized and used to create the codec per field.
 * 
 * 
 * @lucene.internal
 */
final class SegmentCodecs implements Cloneable {
  /**
   * internal structure to map codecs to fields - don't modify this from outside
   * of this class!
   */
  final Codec[] codecs;
  final CodecProvider provider;
  private final Codec codec = new PerFieldCodecWrapper(this);
  
  SegmentCodecs(CodecProvider provider, IndexInput input) throws IOException {
    this(provider, read(input, provider));
  }
  
  SegmentCodecs(CodecProvider provider, Codec... codecs) {
    this.provider = provider;
    this.codecs = codecs;
  }

<<<<<<< HEAD
  static SegmentCodecs build(FieldInfos infos, CodecProvider provider) {
    final int size = infos.size();
    final Map<Codec, Integer> codecRegistry = new IdentityHashMap<Codec, Integer>();
    final ArrayList<Codec> codecs = new ArrayList<Codec>();

    for (int i = 0; i < size; i++) {
      final FieldInfo info = infos.fieldInfo(i);
      if (info.isIndexed || info.hasDocValues()) {
        final Codec fieldCodec = provider.lookup(provider
            .getFieldCodec(info.name));
        Integer ord = codecRegistry.get(fieldCodec);
        if (ord == null) {
          ord = Integer.valueOf(codecs.size());
          codecRegistry.put(fieldCodec, ord);
          codecs.add(fieldCodec);
        }
        info.codecId = ord.intValue();
      }
    }
    return new SegmentCodecs(provider, codecs.toArray(Codec.EMPTY));
  }

=======
>>>>>>> da659773
  Codec codec() {
    return codec;
  }

  void write(IndexOutput out) throws IOException {
    out.writeVInt(codecs.length);
    for (Codec codec : codecs) {
      out.writeString(codec.name);
    }
  }

  private static Codec[] read(IndexInput in, CodecProvider provider) throws IOException {
    final int size = in.readVInt();
    final ArrayList<Codec> list = new ArrayList<Codec>();
    for (int i = 0; i < size; i++) {
      final String codecName = in.readString();
      final Codec lookup = provider.lookup(codecName);
      list.add(i, lookup);
    }
    return list.toArray(Codec.EMPTY);
  }

  void files(Directory dir, SegmentInfo info, Set<String> files)
      throws IOException {
    final Codec[] codecArray = codecs;
    for (int i = 0; i < codecArray.length; i++) {
      codecArray[i].files(dir, info, ""+i, files);
    }      
      
  }

  @Override
  public String toString() {
    return "SegmentCodecs [codecs=" + Arrays.toString(codecs) + ", provider=" + provider + "]";
  }
  
  /**
   * Used in {@link FieldInfos} to incrementally build the codec ID mapping for
   * {@link FieldInfo} instances.
   * <p>
   * Note: this class is not thread-safe
   * </p>
   * @see FieldInfo#getCodecId()
   */
  final static class SegmentCodecsBuilder {
    private final Map<Codec, Integer> codecRegistry = new IdentityHashMap<Codec, Integer>();
    private final ArrayList<Codec> codecs = new ArrayList<Codec>();
    private final CodecProvider provider;

    private SegmentCodecsBuilder(CodecProvider provider) {
      this.provider = provider;
    }
    
    static SegmentCodecsBuilder create(CodecProvider provider) {
      return new SegmentCodecsBuilder(provider);
    }
    
    SegmentCodecsBuilder tryAddAndSet(FieldInfo fi) {
      if (fi.getCodecId() == FieldInfo.UNASSIGNED_CODEC_ID) {
        final Codec fieldCodec = provider.lookup(provider
            .getFieldCodec(fi.name));
        Integer ord = codecRegistry.get(fieldCodec);
        if (ord == null) {
          ord = Integer.valueOf(codecs.size());
          codecRegistry.put(fieldCodec, ord);
          codecs.add(fieldCodec);
        }
        fi.setCodecId(ord.intValue());
      }
      return this;
    }
    
    SegmentCodecsBuilder addAll(FieldInfos infos) {
      for (FieldInfo fieldInfo : infos) {
        tryAddAndSet(fieldInfo);
      }
      return this;
    }
    
    SegmentCodecs build() {
      return new SegmentCodecs(provider, codecs.toArray(Codec.EMPTY));
    }
    
    SegmentCodecsBuilder clear() {
      codecRegistry.clear();
      codecs.clear();
      return this;
    }
  }
}<|MERGE_RESOLUTION|>--- conflicted
+++ resolved
@@ -76,31 +76,6 @@
     this.codecs = codecs;
   }
 
-<<<<<<< HEAD
-  static SegmentCodecs build(FieldInfos infos, CodecProvider provider) {
-    final int size = infos.size();
-    final Map<Codec, Integer> codecRegistry = new IdentityHashMap<Codec, Integer>();
-    final ArrayList<Codec> codecs = new ArrayList<Codec>();
-
-    for (int i = 0; i < size; i++) {
-      final FieldInfo info = infos.fieldInfo(i);
-      if (info.isIndexed || info.hasDocValues()) {
-        final Codec fieldCodec = provider.lookup(provider
-            .getFieldCodec(info.name));
-        Integer ord = codecRegistry.get(fieldCodec);
-        if (ord == null) {
-          ord = Integer.valueOf(codecs.size());
-          codecRegistry.put(fieldCodec, ord);
-          codecs.add(fieldCodec);
-        }
-        info.codecId = ord.intValue();
-      }
-    }
-    return new SegmentCodecs(provider, codecs.toArray(Codec.EMPTY));
-  }
-
-=======
->>>>>>> da659773
   Codec codec() {
     return codec;
   }
@@ -127,7 +102,7 @@
       throws IOException {
     final Codec[] codecArray = codecs;
     for (int i = 0; i < codecArray.length; i++) {
-      codecArray[i].files(dir, info, ""+i, files);
+      codecArray[i].files(dir, info, i, files);
     }      
       
   }
@@ -173,13 +148,6 @@
       return this;
     }
     
-    SegmentCodecsBuilder addAll(FieldInfos infos) {
-      for (FieldInfo fieldInfo : infos) {
-        tryAddAndSet(fieldInfo);
-      }
-      return this;
-    }
-    
     SegmentCodecs build() {
       return new SegmentCodecs(provider, codecs.toArray(Codec.EMPTY));
     }
