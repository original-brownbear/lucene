--- conflicted
+++ resolved
@@ -530,13 +530,8 @@
   public static void createRandomIndex(int numdocs, RandomIndexWriter writer,
       long seed) throws IOException {
     Random random = new Random(seed);
-<<<<<<< HEAD
-    // primary source for our data is from linefiledocs, its realistic.
+    // primary source for our data is from linefiledocs, it's realistic.
     LineFileDocs lineFileDocs = new LineFileDocs(writer.w, random);
-=======
-    // primary source for our data is from linefiledocs, it's realistic.
-    LineFileDocs lineFileDocs = new LineFileDocs(random);
->>>>>>> c96668e2
     
     // TODO: we should add other fields that use things like docs&freqs but omit
     // positions,
