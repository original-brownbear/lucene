--- conflicted
+++ resolved
@@ -121,12 +121,8 @@
         try {
           job.cancel("jobs closing", null);
         } catch (Throwable t) {
-<<<<<<< HEAD
-          node.message("ignore exception calling cancel: " + t);
-=======
           node.message("ignore exception calling cancel");
           t.printStackTrace(System.out);
->>>>>>> 9afa5600
         }
         try {
           job.onceDone.run(job);
